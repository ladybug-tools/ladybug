
![Ladybug](http://www.ladybug.tools/assets/img/ladybug.png)


[![Build Status](https://travis-ci.org/ladybug-tools/ladybug.svg?branch=master)](https://travis-ci.org/ladybug-tools/ladybug)
[![Coverage Status](https://coveralls.io/repos/github/ladybug-tools/ladybug/badge.svg)](https://coveralls.io/github/ladybug-tools/ladybug)

[![Python 2.7](https://img.shields.io/badge/python-2.7-green.svg)](https://www.python.org/downloads/release/python-270/) [![Python 3.6](https://img.shields.io/badge/python-3.6-blue.svg)](https://www.python.org/downloads/release/python-360/) [![IronPython](https://img.shields.io/badge/ironpython-2.7-red.svg)](https://github.com/IronLanguages/ironpython2/releases/tag/ipy-2.7.8/)

# ladybug

Ladybug is a Python library to load, analyze and modify EneregyPlus Weather files (epw). You can download epw files from [EPWMap](http://www.ladybug.tools/epwmap/).

This repository includes the core library which is the base for Ladybug. For plugin-specific questions and comments refer to [ladybug-grasshopper](https://github.com/ladybug-tools/ladybug-grasshopper) or [ladybug-dynamo](https://github.com/ladybug-tools/ladybug-dynamo) repositories.

## note
For the legacy Ladybug Grasshopper plugin see [this repository](https://github.com/mostaphaRoudsari/ladybug).

## [API Documentation](http://ladybug-tools.github.io/apidoc/ladybug)

## Installation

`pip install lbt-ladybug`


## Usage

```python
# load epw weather data
from ladybug.epw import EPW
epw_data = EPW('path_to_epw_file')
dry_bulb_temp = epw_data.dry_bulb_temperature

# Get altitude and longitude
from ladybug.location import Location
form ladybug.sunpath import Sunpath

# Create location. You can also extract location data from an epw file.
sydney = Location('Sydney', 'AUS', latitude=-33.87, longitude=151.22, time_zone=10)

# Initiate sunpath
sp = Sunpath.from_location(sydney)
sun = sp.calculate_sun(month=11, day=15, hour=11.0)

print('altitude: {}, azimuth: {}'.format(sun.altitude, sun.azimuth))
>>> altitude: 72.26, azimuth: 32.37
```


### derivative work
Ladybug is a derivative work of the following software projects:

<<<<<<< HEAD
[pyeuclid](https://code.google.com/p/pyeuclid/) for vector math calculation. Available
under LGPL.

=======
[pyeuclid](https://code.google.com/p/pyeuclid/) for vector math calculation. Available under LGPL.
>>>>>>> afa9a403
[PVLib-python](https://github.com/pvlib/pvlib-python) for solar irradiance calculations. Available under BSD 3-clause.

Applicable copyright notices for theses works can be found within the relevant .py files.<|MERGE_RESOLUTION|>--- conflicted
+++ resolved
@@ -50,13 +50,8 @@
 ### derivative work
 Ladybug is a derivative work of the following software projects:
 
-<<<<<<< HEAD
-[pyeuclid](https://code.google.com/p/pyeuclid/) for vector math calculation. Available
-under LGPL.
+[pyeuclid](https://code.google.com/p/pyeuclid/) for vector math calculation. Available under LGPL.
 
-=======
-[pyeuclid](https://code.google.com/p/pyeuclid/) for vector math calculation. Available under LGPL.
->>>>>>> afa9a403
 [PVLib-python](https://github.com/pvlib/pvlib-python) for solar irradiance calculations. Available under BSD 3-clause.
 
 Applicable copyright notices for theses works can be found within the relevant .py files.