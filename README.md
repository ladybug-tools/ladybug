
![Ladybug](http://www.ladybug.tools/assets/img/ladybug.png)


[![Build Status](https://travis-ci.org/ladybug-tools/ladybug.svg?branch=master)](https://travis-ci.org/ladybug-tools/ladybug)
[![Coverage Status](https://coveralls.io/repos/github/ladybug-tools/ladybug/badge.svg?branch=master)](https://coveralls.io/github/ladybug-tools/ladybug)

[![Python 2.7](https://img.shields.io/badge/python-2.7-green.svg)](https://www.python.org/downloads/release/python-270/) [![Python 3.6](https://img.shields.io/badge/python-3.6-blue.svg)](https://www.python.org/downloads/release/python-360/) [![IronPython](https://img.shields.io/badge/ironpython-2.7-red.svg)](https://github.com/IronLanguages/ironpython2/releases/tag/ipy-2.7.8/)

# Ladybug

Ladybug is a Python library to load, analyze and modify EnergyPlus Weather files (epw). You can download epw files from [EPWMap](http://www.ladybug.tools/epwmap/).

This repository includes the core library which is the base for Ladybug. For plugin-specific questions and comments, refer to [ladybug-grasshopper](https://github.com/ladybug-tools/ladybug-grasshopper) or [ladybug-dynamo](https://github.com/ladybug-tools/ladybug-dynamo) repositories.

## Note
<<<<<<< HEAD
For the legacy Ladybug Grasshopper plugin, see [this repository](https://github.com/mostaphaRoudsari/ladybug).
=======
For the Legacy Ladybug Grasshopper Plugin see [this repository](https://github.com/ladybug-tools/ladybug-legacy).
>>>>>>> edbd9704

## [API Documentation](https://www.ladybug.tools/ladybug/docs/ladybug.html)

## Installation

`pip install lbt-ladybug`


## Usage

```python
# load epw weather data
from ladybug.epw import EPW
epw_data = EPW('path_to_epw_file')
dry_bulb_temp = epw_data.dry_bulb_temperature

# Get altitude and longitude
from ladybug.location import Location
form ladybug.sunpath import Sunpath

# Create location. You can also extract location data from an epw file.
sydney = Location('Sydney', 'AUS', latitude=-33.87, longitude=151.22, time_zone=10)

# Initiate sunpath
sp = Sunpath.from_location(sydney)
sun = sp.calculate_sun(month=11, day=15, hour=11.0)

print('altitude: {}, azimuth: {}'.format(sun.altitude, sun.azimuth))
>>> altitude: 72.26, azimuth: 32.37
```


### Derivative Work
Ladybug is a derivative work of the following software projects:

[ladybug-geometry](https://github.com/ladybug-tools/ladybug-geometry) for vector math calculation. Available under GNU GPL.

[PVLib-python](https://github.com/pvlib/pvlib-python) for solar irradiance calculations. Available under BSD 3-clause.

<<<<<<< HEAD
Applicable copyright notice for these works can be found within the relevant .py files.
=======
Applicable copyright notices for these works can be found within the relevant .py files.
>>>>>>> edbd9704
<|MERGE_RESOLUTION|>--- conflicted
+++ resolved
@@ -14,11 +14,7 @@
 This repository includes the core library which is the base for Ladybug. For plugin-specific questions and comments, refer to [ladybug-grasshopper](https://github.com/ladybug-tools/ladybug-grasshopper) or [ladybug-dynamo](https://github.com/ladybug-tools/ladybug-dynamo) repositories.
 
 ## Note
-<<<<<<< HEAD
-For the legacy Ladybug Grasshopper plugin, see [this repository](https://github.com/mostaphaRoudsari/ladybug).
-=======
 For the Legacy Ladybug Grasshopper Plugin see [this repository](https://github.com/ladybug-tools/ladybug-legacy).
->>>>>>> edbd9704
 
 ## [API Documentation](https://www.ladybug.tools/ladybug/docs/ladybug.html)
 
@@ -58,8 +54,4 @@
 
 [PVLib-python](https://github.com/pvlib/pvlib-python) for solar irradiance calculations. Available under BSD 3-clause.
 
-<<<<<<< HEAD
-Applicable copyright notice for these works can be found within the relevant .py files.
-=======
-Applicable copyright notices for these works can be found within the relevant .py files.
->>>>>>> edbd9704
+Applicable copyright notices for these works can be found within the relevant .py files.