"""Wea weather file."""
from .epw import EPW
from .stat import Stat
from .location import Location
from .dt import DateTime
<<<<<<< HEAD
from ladybug.location import Location
=======
from .datacollection import DataCollection
from .datatype import DataPoint
from .analysisperiod import AnalysisPeriod
from .sunpath import Sunpath
from .euclid import Vector3
>>>>>>> 0ac62bcf

import itertools
import math


class Wea(object):
    """An annual WEA object containing solar radiation.

    Attributes:
        location: Ladybug location object.
        direct_normal_radiation: A list of direct normal radiation values for
            every hourly timestep of the year.
        diffuse_horizontal_radiation: A list of diffuse horizontal radiation
            values for every hourly timestep of the year.
        timestep: An optional integer to set the number of time steps per hour.
            Default is 1 for one value per hour.
    """

    def __init__(self, location, direct_normal_radiation,
                 diffuse_horizontal_radiation, timestep=1):
        """Create a wea object."""
        timestep = timestep or 1
        self._timestep = timestep
        assert isinstance(timestep, int), 'timestep must be an'
        ' integer. Got {}'.format(type(timestep))

        self.location = location
        self.direct_normal_radiation = direct_normal_radiation
        self.diffuse_horizontal_radiation = diffuse_horizontal_radiation

    @classmethod
    def from_json(cls, data):
        """ Create Wea from json file
            {
            "location": {} , // ladybug location schema
            "direct_normal_radiation": [], // List of hourly direct normal
                radiation data points
            "diffuse_horizontal_radiation": [], // List of hourly diffuse
                horizontal radiation data points
            "timestep": float //timestep between measurements, default is 1
            }
        """
        required_keys = ('location', 'direct_normal_radiation',
                         'diffuse_horizontal_radiation')
        optional_keys = ('timestep',)

        for key in required_keys:
            assert key in data, 'Required key "{}" is missing!'.format(key)

        for key in optional_keys:
            if key not in data:
                data[key] = None

        location = Location.from_json(data['location'])
        direct_normal_radiation = \
            DataCollection.from_json(data['direct_normal_radiation'])
        diffuse_horizontal_radiation = \
            DataCollection.from_json(data['diffuse_horizontal_radiation'])
        timestep = data['timestep']

        return cls(location, direct_normal_radiation,
                   diffuse_horizontal_radiation, timestep)

    @classmethod
    def from_json(cls, rec_json):
        """ Create Wea from json file
            {
            "location": {} , // ladybug location schema
            "direct_normal_radiation": [], // List of hourly direct normal
                radiation
            "diffuse_horizontal_radiation": [], // List of hourly diffuse
                horizontal radiation
            "timestep": float //timestep between measurements, default is 1
            }
        """
        location = Location.from_json(rec_json["location"])
        direct_normal_radiation = rec_json["direct_normal_radiation"]
        diffuse_horizontal_radiation = rec_json["diffuse_horizontal_radiation"]
        timestep = rec_json["timestep"]

        return cls(location, direct_normal_radiation, diffuse_horizontal_radiation)

    @classmethod
    def from_epw_file(cls, epwfile):
        """Create a wea object using the solar radiation values in an epw file.

        Args:
            epwfile: Full path to epw weather file.
        """
        epw = EPW(epwfile)
        return cls(epw.location,
                   epw.direct_normal_radiation,
                   epw.diffuse_horizontal_radiation)

    @classmethod
    def from_stat_file(cls, statfile, timestep=1):
        """Create an ASHRAE Revised Clear Sky wea object from the monthly sky
        optical depths in a .stat file.

        Args:
            statfile: Full path to the .stat file.
            timestep: An optional integer to set the number of time steps per
                hour. Default is 1 for one value per hour.
        """
        stat = Stat(statfile)

        # check to be sure the stat file does not have missing tau values
        def check_missing(opt_data, data_name):
            for i, x in enumerate(opt_data):
                if x is None:
                    raise ValueError(
                        'Missing optical depth data for {} at month {}'.format(
                            data_name, i)
                    )
        check_missing(stat.monthly_tau_beam, 'monthly_tau_beam')
        check_missing(stat.monthly_tau_diffuse, 'monthly_tau_diffuse')

        return cls.from_ashrae_revised_clear_sky(stat.location, stat.monthly_tau_beam,
                                                 stat.monthly_tau_diffuse, timestep)

    @classmethod
    def from_ashrae_revised_clear_sky(cls, location, monthly_tau_beam,
                                      monthly_tau_diffuse, timestep=1):
        """Create a wea object representing an ASHRAE Revised Clear Sky ("Tau Model")

        ASHRAE Revised Clear Skies are intended to determine peak solar load
        and sizing parmeters for HVAC systems.  The revised clear sky is
        currently the default recommended sky model used to autosize HVAC
        systems in EnergyPlus. For more information on the ASHRAE Revised Clear
        Sky model, see the EnergyPlus Engineering Reference:
        https://bigladdersoftware.com/epx/docs/8-9/engineering-reference/climate-calculations.html

        Args:
            location: Ladybug location object.
            monthly_tau_beam: A list of 12 float values indicating the beam
                optical depth of the sky at each month of the year.
            monthly_tau_diffuse: A list of 12 float values indicating the
                diffuse optical depth of the sky at each month of the year.
            timestep: An optional integer to set the number of time steps per
                hour. Default is 1 for one value per hour.
        """
        # create sunpath and get altitude at every timestep of the year
        sp = Sunpath.from_location(location)
        altitudes = []
        months = []
        dates = []
        for h in xrange(8760 * timestep):
            t_date = DateTime.from_moy((h / float(timestep)) * 60)
            sun = sp.calculate_sun_from_data_time(t_date)
            dates.append(sun.datetime)
            months.append(sun.datetime.month - 1)
            altitudes.append(sun.altitude)

        # calculate hourly air mass between top of the atmosphere and earth
        air_masses = []
        for alt in altitudes:
            air_mass = 0
            if alt > 0:
                air_mass = 1 / (math.sin(math.radians(alt)) +
                                (0.50572 * math.pow((6.07995 + alt), -1.6364)))
            air_masses.append(air_mass)

        # calculate monthly air mass exponents.
        beam_epxs = []
        diffuse_exps = []
        for count, tb in enumerate(monthly_tau_beam):
            td = monthly_tau_diffuse[count]
            ab = 1.219 - (0.043 * tb) - (0.151 * td) - (0.204 * tb * td)
            ad = 0.202 + (0.852 * tb) - (0.007 * td) - (0.357 * tb * td)
            beam_epxs.append(ab)
            diffuse_exps.append(ad)

        # compute the clear sky radiation values
        direct_norm_rad, diffuse_horiz_rad = [], []
        for i, air_mass in enumerate(air_masses):
            alt = altitudes[i]
            if alt > 0:
                m = months[i]
                e_beam = (1415 * math.exp(-monthly_tau_beam[m] * math.pow(
                    air_mass, beam_epxs[m]))) / timestep
                e_diff = (1415 * math.exp(-monthly_tau_diffuse[m] * math.pow(
                    air_mass, diffuse_exps[m]))) / timestep
                direct_norm_rad.append(
                    DataPoint(e_beam, dates[i], 'SI', 'Direct Normal Radiation'))
                diffuse_horiz_rad.append(
                    DataPoint(e_diff, dates[i], 'SI', 'Diffuse Horizontal Radiation'))
            else:
                direct_norm_rad.append(
                    DataPoint(0, dates[i], 'SI', 'Direct Normal Radiation'))
                diffuse_horiz_rad.append(
                    DataPoint(0, dates[i], 'SI', 'Diffuse Horizontal Radiation'))

        return cls(location, direct_norm_rad, diffuse_horiz_rad, timestep)

    @classmethod
    def from_ashrae_clear_sky(cls, location, sky_clearness=1, timestep=1):
        """Create a wea object representing an original ASHRAE Clear Sky.

        The original ASHRAE Clear Sky is intended to determine peak solar load
        and sizing parmeters for HVAC systems.  It is not the sky model
        currently recommended by ASHRAE since it usually overestimates the
        amount of solar radiation in comparison to the newer ASHRAE Revised
        Clear Sky ("Tau Model"). However, the original model here is still
        useful for cases where monthly optical depth values are not known. For
        more information on the ASHRAE Clear Sky model, see the EnergyPlus
        Engineering Reference:
        https://bigladdersoftware.com/epx/docs/8-9/engineering-reference/climate-calculations.html

        Args:
            location: Ladybug location object.
            sky_clearness: A factor that will be multiplied by the output of
                the model. This is to help account for locations where clear,
                dry skies predominate (e.g., at high elevations) or,
                conversely, where hazy and humid conditions are frequent. See
                Threlkeld and Jordan (1958) for recommended values. Typical
                values range from 0.95 to 1.05 and are usually never more
                than 1.2. Default is set to 1.0.
            timestep: An optional integer to set the number of time steps per
                hour. Default is 1 for one value per hour.
        """
        # parameters that approximate clear conditions across the planet
        # apparent solar irradiation at air mass m = 0
        monthly_a = [1202, 1187, 1164, 1130, 1106, 1092, 1093, 1107, 1136,
                     1166, 1190, 1204]
        # atmospheric extinction coefficient
        monthly_b = [0.141, 0.142, 0.149, 0.164, 0.177, 0.185, 0.186, 0.182,
                     0.165, 0.152, 0.144, 0.141]

        # create sunpath and get altitude at every timestep of the year
        sp = Sunpath.from_location(location)
        altitudes = []
        months = []
        dates = []
        for h in xrange(8760 * timestep):
            t_date = DateTime.from_moy((h / float(timestep)) * 60)
            sun = sp.calculate_sun_from_data_time(t_date)
            dates.append(sun.datetime)
            months.append(sun.datetime.month - 1)
            altitudes.append(sun.altitude)

        # compute hourly direct normal and diffuse horizontal radiation
        direct_norm_rad, diffuse_horiz_rad = [], []
        for i, alt in enumerate(altitudes):
            if alt > 0.1:
                dir_norm = monthly_a[months[i]] / (math.exp(
                    monthly_b[months[i]] / (math.sin(math.radians(alt)))))
                diff_horiz = 0.17 * dir_norm * math.sin(math.radians(alt))
                dir_norm = (dir_norm * sky_clearness) / timestep
                diff_horiz = (diff_horiz * sky_clearness) / timestep
                direct_norm_rad.append(
                    DataPoint(dir_norm, dates[i], 'SI', 'Direct Normal Radiation'))
                diffuse_horiz_rad.append(
                    DataPoint(diff_horiz, dates[i], 'SI', 'Global Horizontal Radiation'))
            else:
                direct_norm_rad.append(
                    DataPoint(0, dates[i], 'SI', 'Direct Normal Radiation'))
                diffuse_horiz_rad.append(
                    DataPoint(0, dates[i], 'SI', 'Diffuse Horizontal Radiation'))

        return cls(location, direct_norm_rad, diffuse_horiz_rad, timestep)

    @property
    def isWea(self):
        """Return True."""
        return True

    @property
    def hoys(self):
        """Hours of the year in wea file."""
        return AnalysisPeriod(timestep=self.timestep).hoys

    @property
    def timestep(self):
        """Return the timestep."""
        return self._timestep

    @property
    def direct_normal_radiation(self):
        """Get or set the direct normal radiation."""
        return self._direct_normal_radiation

    @direct_normal_radiation.setter
    def direct_normal_radiation(self, data):
        assert len(data) / self.timestep == 8760, \
            'direct_normal_radiation data must be annual.'
        self._direct_normal_radiation = data
        self._is_global_computed = False

    @property
    def diffuse_horizontal_radiation(self):
        """Get or set the diffuse horizontal radiation."""
        return self._diffuse_horizontal_radiation

    @diffuse_horizontal_radiation.setter
    def diffuse_horizontal_radiation(self, data):
        assert len(data) / self.timestep == 8760, \
            'diffuse_horizontal_radiation data must be annual.'
        self._diffuse_horizontal_radiation = data
        self._is_global_computed = False

    @property
    def global_horizontal_radiation(self):
        """Returns the global horizontal radiation at each timestep."""
        global_horizontal_rad = []
        sp = Sunpath.from_location(self.location)
        for h in xrange(8760 * self.timestep):
            t_date = DateTime.from_moy((h / float(self.timestep)) * 60)
            sun = sp.calculate_sun_from_data_time(t_date)
            date_t = sun.datetime
            glob_h = self.diffuse_horizontal_radiation[h] + \
                self.direct_normal_radiation[h] * math.cos(
                    math.radians(90 - sun.altitude))
            global_horizontal_rad.append(
                DataPoint(glob_h, date_t, 'SI', 'Global Horizontal Radiation'))
        return global_horizontal_rad

    def get_radiation_values(self, month, day, hour):
        """Get direct and diffuse radiation values for a point in time."""
        dt = DateTime(month, day, hour)
        hoy = int(dt.hoy * self.timestep)
        return self.direct_normal_radiation[hoy], self.diffuse_horizontal_radiation[hoy]

    def get_radiation_values_for_hoy(self, hoy):
        """Get direct and diffuse radiation values for an hoy."""
        hoy = int(hoy * self.timestep)
        return self.direct_normal_radiation[hoy], self.diffuse_horizontal_radiation[hoy]

    def radiation_on_surface(self, surface_altitude=90, surface_azimuth=180,
                             ground_reflectance=0.2, isotrophic=True):
        """Returns the total radiation falling on a surface at each timestep.

        This method computes solar radiation on an unobstructed surface with
        the input surface_altitude and surface_azimuth. The default is set to
        return the golbal horizontal radiation, assuming a surface altitude
        facing straight up (90 degrees).

        Args:
            surface_altitude: A number between -90 and 90 that represents the
                altitude that the surface is facing in degrees.
            surface_azimuth: A number between 0 and 360 that represents the
                azimuth that the surface is facing in degrees.
            ground_reflectance: A number between 0 and 1 that represents the
                reflectance of the ground. Default is set to 0.2.
            isotrophic: A boolean value that sets whether an istotrophic sky is
                used (as opposed to an anisotrophic sky). An isotrophic sky
                assummes an even distribution of diffuse radiation across the
                sky while an anisotrophic sky places more diffuse radiation
                near the solar disc. Default is set to True for isotrophic

        Returns:
            surface_total_radiation: A list of total solar radiation on the
                surface at each timestep.
            surface_direct_radiation: A list of direct solar radiation on the
                surface at each timestep.
            surface_diffuse_radiation: A list of diffuse sky solar radiation on
                the surface at each timestep.
            surface_reflected_radiation: A list of ground reflected solar
                radiation on the surface at each timestep.
        """
        # function to convert polar coordinates to xyz.
        def pol2cart(phi, theta):
            mult = math.cos(theta)
            x = math.sin(phi) * mult
            y = math.cos(phi) * mult
            z = math.sin(theta)
            return Vector3(x, y, z)

        # convert the surface altitude and azimuth to a normal vector
        surface_norm = pol2cart(math.radians(surface_azimuth),
                                math.radians(surface_altitude))

        # create sunpath and get altitude at every timestep of the year
        surface_direct_radiation = []
        surface_diffuse_radiation = []
        surface_reflected_radiation = []
        surface_total_radiation = []
        sp = Sunpath.from_location(self.location)
        for h in xrange(8760 * self.timestep):
            t_date = DateTime.from_moy((h / float(self.timestep)) * 60)
            sun = sp.calculate_sun_from_data_time(t_date)
            date_t = sun.datetime
            sun_vec = pol2cart(math.radians(sun.azimuth),
                               math.radians(sun.altitude))
            vec_angle = sun_vec.angle(surface_norm)

            # direct radiation on surface
            srf_dir = 0
            if sun.altitude > 0 and vec_angle < math.pi / 2:
                srf_dir = self.direct_normal_radiation[h] * math.cos(vec_angle)

            # diffuse radiation on surface
            if isotrophic is True:
                srf_dif = self.diffuse_horizontal_radiation[h] * ((math.sin(
                    math.radians(surface_altitude)) / 2) + 0.5)
            else:
                y = max(0.45, 0.55 + (0.437 * math.cos(vec_angle)) + 0.313 *
                        math.cos(vec_angle) * 0.313 * math.cos(vec_angle))
                srf_dif = self.diffuse_horizontal_radiation[h] * (y * (
                    math.sin(math.radians(abs(90 - surface_altitude)))) +
                    math.cos(math.radians(abs(90 - surface_altitude))))

            # reflected radiation on surface.
            e_glob = self.diffuse_horizontal_radiation[h] + \
                self.direct_normal_radiation[h] * math.cos(
                    math.radians(90 - sun.altitude))
            srf_ref = e_glob * ground_reflectance * (0.5 - (math.sin(
                math.radians(surface_altitude)) / 2))

            # add it all together
            surface_direct_radiation.append(
                DataPoint(srf_dir, date_t, 'SI', 'Radiation'))
            surface_diffuse_radiation.append(
                DataPoint(srf_dif, date_t, 'SI', 'Radiation'))
            surface_reflected_radiation.append(
                DataPoint(srf_ref, date_t, 'SI', 'Radiation'))
            surface_total_radiation.append(
                DataPoint(srf_dir + srf_dif + srf_ref, date_t, 'SI', 'Radiation'))

        return surface_total_radiation, surface_direct_radiation, \
            surface_diffuse_radiation, surface_reflected_radiation

    @property
    def header(self):
        """Wea header."""
        return "place %s\n" % self.location.city + \
            "latitude %.2f\n" % self.location.latitude + \
            "longitude %.2f\n" % -self.location.longitude + \
            "time_zone %d\n" % (-self.location.time_zone * 15) + \
            "site_elevation %.1f\n" % self.location.elevation + \
            "weather_data_file_units 1\n"

    def to_json(self):
        """Write Wea to json file
            {
            "location": {} , // ladybug location schema
            "direct_normal_radiation": (), // Tuple of hourly direct normal
                radiation
            "diffuse_horizontal_radiation": (), // Tuple of hourly diffuse
                horizontal radiation
            "timestep": float //timestep between measurements, default is 1
            }
        """
        return {
            'location': self.location.to_json(),
            'direct_normal_radiation':
                self.direct_normal_radiation.to_json(),
            'diffuse_horizontal_radiation':
                self.diffuse_horizontal_radiation.to_json(),
            'timestep': self.timestep
        }

    def write(self, file_path, hoys=None, write_hours=False):
        """Write the wea file.

        WEA carries radiation values from epw and is what gendaymtx uses to
        generate the sky.
        """
        # generate hoys in wea file based on timestep
        hoys_wea = self.hoys
        full_wea = False

        if not hoys:
            hoys = hoys_wea
            full_wea = True

        if self.timestep == 1:
            dts = (DateTime.from_hoy(h + 0.5) for h in hoys)
        else:
            dts = (DateTime.from_hoy(h) for h in hoys)

        with open(file_path, "wb") as weaFile:
            # write header
            weaFile.write(self.header)
            if self.timestep == 1:
                # not the whole year
                for dt, hoy in itertools.izip(dts, hoys):
                    dir_rad = self.direct_normal_radiation[int(hoy)]
                    dif_rad = self.diffuse_horizontal_radiation[int(hoy)]
                    line = "%d %d %.3f %d %d\n" \
                        % (dt.month, dt.day, dt.hour + 0.5, dir_rad, dif_rad)

                    weaFile.write(line)
            elif full_wea:
                # there is no input user for hoys, write it for all the hours
                # write values
                for dt, dir_rad, dif_rad in itertools.izip(
                    dts, self.direct_normal_radiation,
                        self.diffuse_horizontal_radiation):
                    line = "%d %d %.3f %d %d\n" \
                        % (dt.month, dt.day, dt.float_hour, dir_rad, dif_rad)
                    weaFile.write(line)
            else:
                # output wea hoys based on user request
                hoys_set = set(hoys_wea)
                # write values
                for dt, dir_rad, dif_rad in itertools.izip(
                        dts, self.direct_normal_radiation,
                        self.diffuse_horizontal_radiation):
                    if dt.hoy not in hoys_set:
                        print('Warn: Wea data for {} is not available!'.format(dt))
                        continue
                    line = "%d %d %.3f %d %d\n" \
                        % (dt.month, dt.day, dt.float_hour, dir_rad, dif_rad)

                    weaFile.write(line)

        if write_hours:
            with open(file_path[:-4] + '.hrs', 'wb') as outf:
                outf.write(','.join(str(h) for h in hoys) + '\n')

        return file_path

    def to_json(self):
        """Write Wea to json file
            {
            "location": {} , // ladybug location schema
            "direct_normal_radiation": (), // Tuple of hourly direct normal
                radiation
            "diffuse_horizontal_radiation": (), // Tuple of hourly diffuse
                horizontal radiation
            "timestep": float //timestep between measurements, default is 1
            }
        """
        return {
                "location": self.location.to_json(),
                "direct_normal_radiation": self.direct_normal_radiation,
                "diffuse_horizontal_radiation": self.diffuse_horizontal_radiation,
                "timestep": self.timestep
                }

    def ToString(self):
        """Overwrite .NET ToString."""
        return self.__repr__()

    def __repr__(self):
        """epw file representation."""
        return "WEA [%s]" % self.location.city<|MERGE_RESOLUTION|>--- conflicted
+++ resolved
@@ -3,15 +3,12 @@
 from .stat import Stat
 from .location import Location
 from .dt import DateTime
-<<<<<<< HEAD
-from ladybug.location import Location
-=======
 from .datacollection import DataCollection
 from .datatype import DataPoint
 from .analysisperiod import AnalysisPeriod
 from .sunpath import Sunpath
 from .euclid import Vector3
->>>>>>> 0ac62bcf
+
 
 import itertools
 import math
