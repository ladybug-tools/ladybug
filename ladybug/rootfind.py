# coding=utf-8
<<<<<<< HEAD
"""
A list of useful functions for rapid guess-and-test (or root-finding) situations.

For more information on these functions, see the wikidepia page on root finding:
https://en.wikipedia.org/wiki/Root-finding_algorithm
"""
=======
"""Utilities for finding roots of continuous functions."""
>>>>>>> 29c44c2d
from __future__ import division


def secant(a, b, fn, epsilon):
    """
     One of the fasest root-finding algorithms.
     The method calculates the slope of the function fn and this enables it to converge
<<<<<<< HEAD
     to a solution very fast. However, if started too far away from a root, the method
     may not converge (returning a None). For this reason, it is recommended that this
=======
     to a solution quickly. However, if started too far away from a root, the method
     may not converge (returning a 'NaN'). For this reason, it is recommended that this
>>>>>>> 29c44c2d
     function be used first in any guess-and-check workflow and, if it fails to find a
     root, the bisect() method should be used.

     Args:
        a: The lowest possible boundary of the value you are tying to find.
        b: The highest possible boundary of the value you are tying to find.
        fn: A function representing the relationship between the value you are
            trying to find and the target condition you are trying to satisfy.
            It should typically be structured in the following way:
            `def fn(value_trying_to_find):
                funct(value_trying_to_find) - target_desired_from_funct`
            ...but the subtraction should be swtiched if value_trying_to_find
            has a negative relationship with the funct.
        epsilon: The acceptable error in the target_desired_from_funct.

    Returns:
        root: The value that gives the target_desired_from_funct.

    References
    ----------
    [1] Wikipedia contributors. (2018, December 29). Root-finding algorithm.
    In Wikipedia, The Free Encyclopedia. Retrieved 18:16, December 30, 2018,
    from https://en.wikipedia.org/wiki/Root-finding_algorithm#Secant_method
    """
    f1 = fn(a)
    if abs(f1) <= epsilon:
        return a
    f2 = fn(b)
    if abs(f2) <= epsilon:
        return b
    for i in range(100):
        slope = (f2 - f1) / (b - a)
        c = b - f2 / slope
        f3 = fn(c)
        if abs(f3) < epsilon:
            return c
        a = b
        b = c
        f1 = f2
        f2 = f3

    return None


def bisect(a, b, fn, epsilon, target):
    """
<<<<<<< HEAD
    The simplest root-finding algorithm.

    It is extremely reliable. However, it converges slowly for this reason,
    it is recommended that this only be used after the secant() method has
    returned None.
=======
    One of the simplest root-finding algorithms.
    It is extremely reliable and is gauranteed to converge to a solution as long as a
    solution exists. However, it converges slowly and, for this reason, it is recommended
    that this only be used after the secant() method has returned a 'NaN'.
>>>>>>> 29c44c2d

    Args:
        a: A lower guess of the value you are tying to find.
        b: A higher guess of the value you are tying to find.
        fn: A function representing the relationship between the value you are
            trying to find and the target condition you are trying to satisfy.
            It should typically be structured in the following way:
            `def fn(value_trying_to_find):
                funct(value_trying_to_find) - target_desired_from_funct`
            ...but the subtraction should be swtiched if value_trying_to_find
            has a negative relationship with the funct.
        epsilon: The acceptable error in the target_desired_from_funct.
        target: The target slope (typically 0 for a local minima or maxima).

    Returns:
        root: The value that gives the target_desired_from_funct.

    References
    ----------
    [1] Wikipedia contributors. (2018, December 29). Root-finding algorithm.
    In Wikipedia, The Free Encyclopedia. Retrieved 18:16, December 30, 2018,
    from https://en.wikipedia.org/wiki/Root-finding_algorithm#Bisection_method
    """
    while (abs(b - a) > 2 * epsilon):
        midpoint = (b + a) / 2
        a_t = fn(a)
        b_t = fn(b)
        midpoint_t = fn(midpoint)
        if (a_t - target) * (midpoint_t - target) < 0:
            b = midpoint
        elif (b_t - target) * (midpoint_t - target) < 0:
            a = midpoint
        else:
            return -999

    return midpoint<|MERGE_RESOLUTION|>--- conflicted
+++ resolved
@@ -1,14 +1,5 @@
 # coding=utf-8
-<<<<<<< HEAD
-"""
-A list of useful functions for rapid guess-and-test (or root-finding) situations.
-
-For more information on these functions, see the wikidepia page on root finding:
-https://en.wikipedia.org/wiki/Root-finding_algorithm
-"""
-=======
 """Utilities for finding roots of continuous functions."""
->>>>>>> 29c44c2d
 from __future__ import division
 
 
@@ -16,13 +7,8 @@
     """
      One of the fasest root-finding algorithms.
      The method calculates the slope of the function fn and this enables it to converge
-<<<<<<< HEAD
      to a solution very fast. However, if started too far away from a root, the method
      may not converge (returning a None). For this reason, it is recommended that this
-=======
-     to a solution quickly. However, if started too far away from a root, the method
-     may not converge (returning a 'NaN'). For this reason, it is recommended that this
->>>>>>> 29c44c2d
      function be used first in any guess-and-check workflow and, if it fails to find a
      root, the bisect() method should be used.
 
@@ -69,18 +55,11 @@
 
 def bisect(a, b, fn, epsilon, target):
     """
-<<<<<<< HEAD
     The simplest root-finding algorithm.
 
     It is extremely reliable. However, it converges slowly for this reason,
     it is recommended that this only be used after the secant() method has
     returned None.
-=======
-    One of the simplest root-finding algorithms.
-    It is extremely reliable and is gauranteed to converge to a solution as long as a
-    solution exists. However, it converges slowly and, for this reason, it is recommended
-    that this only be used after the secant() method has returned a 'NaN'.
->>>>>>> 29c44c2d
 
     Args:
         a: A lower guess of the value you are tying to find.
